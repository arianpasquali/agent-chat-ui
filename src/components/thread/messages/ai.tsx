import { useStreamContext } from "@/providers/Stream";
import { Checkpoint, Message } from "@langchain/langgraph-sdk";
import { getContentString } from "../utils";
import { BranchSwitcher, CommandBar } from "./shared";
import { Avatar, AvatarFallback } from "@/components/ui/avatar";
import { MarkdownText } from "../markdown-text";
import { LoadExternalComponent } from "@langchain/langgraph-sdk/react-ui/client";

function CustomComponent({
  message,
  thread,
}: {
  message: Message;
  thread: ReturnType<typeof useStreamContext>;
}) {
  const meta = thread.getMessagesMetadata(message);
  const seenState = meta?.firstSeenState;
  const customComponent = seenState?.values.ui
    .slice()
    .reverse()
    .find(
      ({ additional_kwargs }) =>
        additional_kwargs.run_id === seenState.metadata?.run_id,
    );

  if (!customComponent) {
    return null;
  }

  return (
    <div key={message.id}>
      {customComponent && (
        <LoadExternalComponent
          assistantId="agent"
          stream={thread}
          message={customComponent}
        />
      )}
    </div>
  );
}

export function AssistantMessage({
  message,
  isLoading,
  handleRegenerate,
}: {
  message: Message;
  isLoading: boolean;
  handleRegenerate: (parentCheckpoint: Checkpoint | null | undefined) => void;
}) {
  const contentString = getContentString(message.content);

  const thread = useStreamContext();
  const meta = thread.getMessagesMetadata(message);
  const parentCheckpoint = meta?.firstSeenState?.parent_checkpoint;

<<<<<<< HEAD
  const contentString = getContentString(message.content);
=======
  const handleRegenerate = () => {
    thread.submit(undefined, { checkpoint: parentCheckpoint });
  };
>>>>>>> b824e943

  return (
    <div className="flex items-start mr-auto gap-2 group">
      <Avatar>
        <AvatarFallback>A</AvatarFallback>
      </Avatar>
      <div className="flex flex-col gap-2">
        <CustomComponent message={message} thread={thread} />
        {contentString.length > 0 && (
          <div className="rounded-2xl bg-muted px-4 py-2">
            <MarkdownText>{contentString}</MarkdownText>
          </div>
        )}
        <div className="flex gap-2 items-center mr-auto opacity-0 group-hover:opacity-100 transition-opacity">
          <BranchSwitcher
            branch={meta?.branch}
            branchOptions={meta?.branchOptions}
            onSelect={(branch) => thread.setBranch(branch)}
            isLoading={isLoading}
          />
          <CommandBar
            content={contentString}
            isLoading={isLoading}
            isAiMessage={true}
            handleRegenerate={() => handleRegenerate(parentCheckpoint)}
          />
        </div>
      </div>
    </div>
  );
}

export function AssistantMessageLoading() {
  return (
    <div className="flex items-start mr-auto gap-2">
      <Avatar>
        <AvatarFallback>A</AvatarFallback>
      </Avatar>
      <div className="flex items-center gap-1 rounded-2xl bg-muted px-4 py-2 h-8">
        <div className="w-1.5 h-1.5 rounded-full bg-foreground/50 animate-[pulse_1.5s_ease-in-out_infinite]"></div>
        <div className="w-1.5 h-1.5 rounded-full bg-foreground/50 animate-[pulse_1.5s_ease-in-out_0.5s_infinite]"></div>
        <div className="w-1.5 h-1.5 rounded-full bg-foreground/50 animate-[pulse_1.5s_ease-in-out_1s_infinite]"></div>
      </div>
    </div>
  );
}<|MERGE_RESOLUTION|>--- conflicted
+++ resolved
@@ -55,14 +55,6 @@
   const meta = thread.getMessagesMetadata(message);
   const parentCheckpoint = meta?.firstSeenState?.parent_checkpoint;
 
-<<<<<<< HEAD
-  const contentString = getContentString(message.content);
-=======
-  const handleRegenerate = () => {
-    thread.submit(undefined, { checkpoint: parentCheckpoint });
-  };
->>>>>>> b824e943
-
   return (
     <div className="flex items-start mr-auto gap-2 group">
       <Avatar>
